--- conflicted
+++ resolved
@@ -39,13 +39,8 @@
 
 // --- Transaction Parameters ---
 const SLIPPAGE_BPS = 2000; // 20% slippage tolerance
-<<<<<<< HEAD
-const DEADLINE_MINUTES = 20; // 20 minutes for transactions to succeed
-const GAS_BUMP_GWEI = 0n; // Add 5 Gwei to the priority fee to speed up transactions. Set to 0n to disable.
-=======
 const DEADLINE_MINUTES = 2; // 20 minutes for transactions to succeed
 const GAS_BUMP_GWEI = 0n; // Add 1 Gwei to the priority fee to speed up transactions. Set to 0n to disable.
->>>>>>> 15750198
 
 // --- ABIs (Application Binary Interfaces) ---
 const ZAPPER_ABI = [
@@ -131,7 +126,6 @@
 
     return { pairAddress, price: formatEther(priceInWei), marketCap: formatEther(marketCapInWei) };
 }
-<<<<<<< HEAD
 
 async function getTxOptions(value = 0n) {
     const feeData = await provider.getFeeData();
@@ -139,15 +133,6 @@
 
     const priorityFeeBump = parseUnits(GAS_BUMP_GWEI.toString(), "gwei");
 
-=======
-
-async function getTxOptions(value = 0n) {
-    const feeData = await provider.getFeeData();
-    const options = { value };
-
-    const priorityFeeBump = parseUnits(GAS_BUMP_GWEI.toString(), "gwei");
-
->>>>>>> 15750198
     if (feeData.maxFeePerGas && feeData.maxPriorityFeePerGas) {
         options.maxFeePerGas = feeData.maxFeePerGas;
         options.maxPriorityFeePerGas = feeData.maxPriorityFeePerGas + priorityFeeBump;
@@ -165,15 +150,6 @@
 // =================================================================
 
 async function zapInConversation(conversation, ctx) {
-<<<<<<< HEAD
-    await ctx.reply("Please provide the token contract address to pair with ETH.");
-    const tokenAddressMsg = await conversation.wait();
-    const tokenAddressText = tokenAddressMsg.message?.text;
-
-    if (!tokenAddressText || !isAddress(tokenAddressText)) {
-        await ctx.reply("❌ Invalid Ethereum address. Please start again with /zapin.");
-        return;
-=======
     conversation.session = conversation.session || {};
     let tokenAddress;
     const { initialTokenAddress } = conversation.session;
@@ -191,7 +167,6 @@
             return;
         }
         tokenAddress = getAddress(tokenAddressText);
->>>>>>> 15750198
     }
 
     const waitingMessage = await ctx.reply("🔍 Fetching token info and estimating base gas cost...");
@@ -212,22 +187,9 @@
 
         tokenInfo = localTokenInfo;
         pairInfo = localPairInfo;
-<<<<<<< HEAD
-
-        // ========== GWEI DISPLAY CHANGE STARTS HERE ==========
-        const gasPrice = feeData.gasPrice || feeData.maxFeePerGas;
-
-        // Calculate the current gas price in Gwei for display
-        gasPriceInGwei = parseFloat(formatUnits(gasPrice, "gwei")).toFixed(2);
-
-        // Calculate the total estimated fee in ETH for display
-        estimatedTotalFee = formatEther(gasEstimate * gasPrice);
-        // ========== GWEI DISPLAY CHANGE ENDS HERE ==========
-=======
         const gasPrice = feeData.gasPrice || feeData.maxFeePerGas;
         gasPriceInGwei = parseFloat(formatUnits(gasPrice, "gwei")).toFixed(2);
         estimatedTotalFee = formatEther(gasEstimate * gasPrice);
->>>>>>> 15750198
 
     } catch (e) {
         log("error", "Error during zap-in pre-flight checks:", e);
@@ -235,11 +197,6 @@
         return;
     }
 
-<<<<<<< HEAD
-    // ========== GWEI DISPLAY CHANGE STARTS HERE ==========
-    // Updated the text to show both Gwei price and the total fee in ETH
-=======
->>>>>>> 15750198
     const infoText = `
 *Token Found:*
 *Name:* ${tokenInfo.name} (${tokenInfo.symbol})
@@ -247,12 +204,6 @@
 *Market Cap:* ~${parseFloat(pairInfo.marketCap).toFixed(2)} ETH
 *Current Gas Price:* ~${gasPriceInGwei} Gwei
 *Est. Total Fee:* ~${parseFloat(estimatedTotalFee).toFixed(5)} ETH
-<<<<<<< HEAD
-
-How much ETH would you like to zap in? (e.g., '0.05')`;
-    // ========== GWEI DISPLAY CHANGE ENDS HERE ==========
-    await ctx.api.editMessageText(ctx.chat.id, waitingMessage.message_id, infoText, { parse_mode: "Markdown" });
-=======
 
 How much ETH would you like to zap in?`;
 
@@ -272,7 +223,6 @@
     } else {
         ethAmount = response.message?.text;
     }
->>>>>>> 15750198
 
     if (!ethAmount || isNaN(parseFloat(ethAmount)) || parseFloat(ethAmount) <= 0) {
         await ctx.reply("❌ Invalid amount. Please start again with /zapin.");
@@ -294,18 +244,6 @@
         log("info", `Zap-in transaction confirmed for ${ethAmount} ETH with ${tokenInfo.symbol}.`);
 
         const positions = await loadPositions();
-<<<<<<< HEAD
-        positions.push({
-            tokenAddress,
-            pairAddress: pairInfo.pairAddress,
-            initialEthValue: ethAmount,
-            initialMarketCap: pairInfo.marketCap,
-            timestamp: Date.now()
-        });
-        await savePositions(positions);
-
-        await ctx.reply(`✅ Zap In successful!`);
-=======
         const existingPositionIndex = positions.findIndex(p => getAddress(p.tokenAddress) === getAddress(tokenAddress));
 
         if (existingPositionIndex > -1) {
@@ -337,7 +275,6 @@
         await savePositions(positions);
 
         await ctx.reply(`✅ Zap In successful! Your position has been created/updated.`);
->>>>>>> 15750198
     } catch (e) {
         log("error", "Zap In execution error:", e);
         await ctx.reply(`❌ Zap In failed: ${e.reason || e.message}`);
@@ -411,10 +348,6 @@
     await ctx.answerCallbackQuery();
 });
 
-<<<<<<< HEAD
-bot.callbackQuery(/^execute_zapout:(\d+)$/, async (ctx) => {
-    await ctx.answerCallbackQuery(); // Acknowledge immediately
-=======
 bot.callbackQuery('refresh_pos', async (ctx) => {
     await ctx.answerCallbackQuery({ text: 'Refreshing...' });
     await displayPosition(ctx, true);
@@ -423,7 +356,6 @@
 bot.callbackQuery(/^execute_zapout:(\d+)$/, async (ctx) => {
     stopWatcher(ctx.chat.id);
     await ctx.answerCallbackQuery();
->>>>>>> 15750198
     const percentage = parseInt(ctx.match[1], 10);
     let positions = await loadPositions();
     const positionIndex = ctx.session.positionIndex;
@@ -434,11 +366,7 @@
         return;
     }
 
-<<<<<<< HEAD
-    await ctx.editMessageText(`⏳ Processing ${percentage}% Zap Out for token ${position.tokenAddress.slice(0, 6)}... Please wait...`, { reply_markup: undefined });
-=======
     await ctx.editMessageText(`⏳ Processing ${percentage}% Zap Out... Please wait...`, { reply_markup: undefined });
->>>>>>> 15750198
 
     try {
         const pairContract = new Contract(position.pairAddress, UNISWAP_V2_PAIR_ABI, wallet);
@@ -447,21 +375,13 @@
 
         const liquidityToZap = (lpBalance * BigInt(percentage)) / 100n;
 
-<<<<<<< HEAD
-        log("info", `Approving ${formatEther(liquidityToZap)} LP tokens for Zap Out...`);
-=======
         log("info", `Approving ${formatEther(liquidityToZap)} LP tokens...`);
->>>>>>> 15750198
         const approveTx = await pairContract.approve(ZAPPER_ADDRESS, liquidityToZap);
         await approveTx.wait();
         log("info", "Approval successful.");
 
         const deadline = Math.floor(Date.now() / 1000) + (DEADLINE_MINUTES * 60);
-<<<<<<< HEAD
-        const txOptions = await getTxOptions(); // No ETH value needed
-=======
         const txOptions = await getTxOptions();
->>>>>>> 15750198
         const zapOutTx = await zapperContract.zapOut(WETH_ADDRESS, position.tokenAddress, liquidityToZap, WETH_ADDRESS, 0n, 0n, 0n, wallet.address, deadline, SLIPPAGE_BPS, txOptions);
 
         log("info", `Zap-out transaction submitted: ${zapOutTx.hash}`);
@@ -494,16 +414,6 @@
 // --- DISPLAY LOGIC ---
 // =================================================================
 
-<<<<<<< HEAD
-async function displayPosition(ctx, edit = false) {
-    const positions = await loadPositions();
-    const index = ctx.session.positionIndex;
-
-    if (!positions[index]) {
-        const message = "You have no open positions.";
-        edit ? await ctx.editMessageText(message, { reply_markup: undefined }) : await ctx.reply(message);
-        return;
-=======
 async function generatePositionMessage(position, totalPositions, currentIndex) {
     const pairContract = new Contract(position.pairAddress, UNISWAP_V2_PAIR_ABI, provider);
     const [tokenInfo, reserves, lpBalance, pairTotalSupply, currentPairInfo] = await Promise.all([
@@ -516,50 +426,8 @@
 
     if (pairTotalSupply === 0n || reserves[0] === 0n || reserves[1] === 0n) {
         throw new Error("Could not calculate value: Pool has no liquidity.");
->>>>>>> 15750198
-    }
-
-<<<<<<< HEAD
-    try {
-        const pairContract = new Contract(position.pairAddress, UNISWAP_V2_PAIR_ABI, provider);
-        const [tokenInfo, reserves, lpBalance, pairTotalSupply, currentPairInfo] = await Promise.all([
-            getTokenInfo(position.tokenAddress),
-            pairContract.getReserves(),
-            pairContract.balanceOf(wallet.address),
-            pairContract.totalSupply(),
-            getPairInfo(position.tokenAddress)
-        ]);
-
-        if (pairTotalSupply === 0n || reserves[0] === 0n || reserves[1] === 0n) {
-            await ctx.api.editMessageText(ctx.chat.id, waitMessage.message_id, "Could not calculate value: Pool has no liquidity.");
-            return;
-        }
-
-        const token0 = await pairContract.token0();
-        const [reserveWETH, reserveToken] = getAddress(token0) === getAddress(WETH_ADDRESS)
-            ? [reserves[0], reserves[1]] : [reserves[1], reserves[0]];
-
-        const userShareOfWETH = (reserveWETH * lpBalance) / pairTotalSupply;
-        const userShareOfToken = (reserveToken * lpBalance) / pairTotalSupply;
-        const valueOfTokenInWETH = (userShareOfToken * reserveWETH) / reserveToken;
-        const userLpValueWei = userShareOfWETH + valueOfTokenInWETH;
-
-        const userLpValueEth = parseFloat(formatEther(userLpValueWei));
-        const initialValueEth = parseFloat(position.initialEthValue);
-        const lpProfitPercent = initialValueEth > 0 ? ((userLpValueEth - initialValueEth) / initialValueEth) * 100 : 0;
-        const lpProfitSign = lpProfitPercent >= 0 ? '💹 +' : '🔻 ';
-
-        const initialMarketCap = parseFloat(position.initialMarketCap);
-        const currentMarketCap = parseFloat(currentPairInfo.marketCap);
-        const mcapProfitPercent = initialMarketCap > 0 ? ((currentMarketCap - initialMarketCap) / initialMarketCap) * 100 : 0;
-        const mcapProfitSign = mcapProfitPercent >= 0 ? '📈 +' : '📉 ';
-
-        const userSharePercent = Number((lpBalance * 10000n) / pairTotalSupply) / 100;
-
-
-        const messageText = `
-*Position ${index + 1} of ${positions.length}*
-=======
+    }
+
     const token0 = await pairContract.token0();
     const [reserveWETH, reserveToken] = getAddress(token0) === getAddress(WETH_ADDRESS)
         ? [reserves[0], reserves[1]] : [reserves[1], reserves[0]];
@@ -587,39 +455,12 @@
 //             * LP Value P / L:* * ${ lpProfitSign }${ lpProfitPercent.toFixed(2) }%*
     const messageText = `
 *Position ${currentIndex + 1} of ${totalPositions}*
->>>>>>> 15750198
 *Token:* ${tokenInfo.name} (${tokenInfo.symbol})
 *Pair Address:* \`${position.pairAddress}\`
 
 *Your LP Balance:* \`${formatEther(lpBalance)}\` LP
 *Your Pool Share:* ~${userSharePercent.toFixed(4)}%
 
-<<<<<<< HEAD
---- *Performance* ---
-*Initial ETH Value:* ${initialValueEth.toFixed(5)} ETH
-*Current LP Value:* ~${userLpValueEth.toFixed(5)} ETH
-*LP Value P/L:* *${lpProfitSign}${lpProfitPercent.toFixed(2)}%*
-
-*Initial MCAP:* ~${initialMarketCap.toFixed(2)} ETH
-*Current MCAP:* ~${currentMarketCap.toFixed(2)} ETH
-*Token MCAP P/L:* *${mcapProfitSign}${mcapProfitPercent.toFixed(2)}%*
-
-_(Note: LP Value P/L is your actual return. Token MCAP P/L shows the token's performance, not your investment's.)_`;
-
-        const keyboard = new InlineKeyboard()
-            .text('⬅️ Prev', 'prev_pos').text('Next ➡️', 'next_pos').row()
-            .text('🔥 Zap Out 50%', 'execute_zapout:50')
-            .text('💥 Zap Out 100%', 'execute_zapout:100');
-
-        await ctx.api.editMessageText(ctx.chat.id, waitMessage.message_id, messageText, {
-            parse_mode: 'Markdown',
-            reply_markup: keyboard,
-        });
-
-    } catch (e) {
-        log("error", "Display Position Error:", e);
-        await ctx.api.editMessageText(ctx.chat.id, waitMessage.message_id, `❌ Could not load position data: ${e.message}`);
-=======
 
 
 *Initial MCAP:* ~${initialMarketCap.toFixed(2)} ETH
@@ -693,7 +534,6 @@
         if (sentMessage) await ctx.api.editMessageText(chatId, sentMessage.message_id, errorMessage);
         else if (edit) await ctx.editMessageText(errorMessage)
         else await ctx.reply(errorMessage);
->>>>>>> 15750198
     }
 }
 
