--- conflicted
+++ resolved
@@ -1,22 +1,8 @@
 [
   {
-    "tokenAddress": "0xdAC17F958D2ee523a2206206994597C13D831ec7",
-    "pairAddress": "0x0d4a11d5EEaaC28EC3F61d100daF4d40471f1852",
-<<<<<<< HEAD
-    "initialEthValue": "0.00005",
-    "initialMarketCap": "20233185.811908553875182372",
-    "timestamp": 1757223603104
-  },
-  {
-    "tokenAddress": "0xdAC17F958D2ee523a2206206994597C13D831ec7",
-    "pairAddress": "0x0d4a11d5EEaaC28EC3F61d100daF4d40471f1852",
-    "initialEthValue": "0.00005",
-    "initialMarketCap": "20233068.501355501492372243",
-    "timestamp": 1757223844094
-=======
-    "initialEthValue": "0.00105",
-    "initialMarketCap": "19421342.014292393",
-    "timestamp": 1757678249281
->>>>>>> 15750198
+    "tokenAddress": "0x6B175474E89094C44Da98b954EedeAC495271d0F",
+    "pairAddress": "0xA478c2975Ab1Ea89e8196811F51A7B7Ade33eB11",
+    "initialEthValue": "0.001",
+    "timestamp": 1756906767832
   }
 ]